// go-qrcode
// Copyright 2014 Tom Harwood

/*
Package qrcode implements a QR Code encoder.

A QR Code is a matrix (two-dimensional) barcode. Arbitrary content may be
encoded.

A QR Code contains error recovery information to aid reading damaged or
obscured codes. There are four levels of error recovery: qrcode.{Low, Medium,
High, Highest}. QR Codes with a higher recovery level are more robust to damage,
at the cost of being physically larger.

Three functions cover most use cases:

- Create a PNG image:

	var png []byte
	png, err := qrcode.Encode("https://example.org", qrcode.Medium, 256)

- Create a PNG image and write to a file:

	err := qrcode.WriteFile("https://example.org", qrcode.Medium, 256, "qr.png")

- Create a PNG image with custom colors and write to file:

	err := qrcode.WriteColorFile("https://example.org", qrcode.Medium, 256, color.Black, color.White, "qr.png")

All examples use the qrcode.Medium error Recovery Level and create a fixed
256x256px size QR Code. The last function creates a white on black instead of black
on white QR Code.

To generate a variable sized image instead, specify a negative size (in place of
the 256 above), such as -4 or -5. Larger negative numbers create larger images:
A size of -5 sets each module (QR Code "pixel") to be 5px wide/high.

- Create a PNG image (variable size, with minimum white padding) and write to a file:

	err := qrcode.WriteFile("https://example.org", qrcode.Medium, -5, "qr.png")

The maximum capacity of a QR Code varies according to the content encoded and
the error recovery level. The maximum capacity is 2,953 bytes, 4,296
alphanumeric characters, 7,089 numeric digits, or a combination of these.

This package implements a subset of QR Code 2005, as defined in ISO/IEC
18004:2006.
*/
package qrcode

import (
	"bytes"
	"errors"
	"image"
	"image/color"
	"image/png"
	"io"
	"io/ioutil"
	"log"
	"os"

	"github.com/nfnt/resize"
	bitset "github.com/skip2/go-qrcode/bitset"
	reedsolomon "github.com/skip2/go-qrcode/reedsolomon"
)

const (
	otherPoint             = iota
	finderPatternPoint     = 1
	alignmentPatternsPoint = 2
	timingPatternsPoint    = 3
)

// Encode a QR Code and return a raw PNG image.
//
// size is both the image width and height in pixels. If size is too small then
// a larger image is silently returned. Negative values for size cause a
// variable sized image to be returned: See the documentation for Image().
//
// To serve over HTTP, remember to send a Content-Type: image/png header.
func Encode(content string, level RecoveryLevel, width, height, margin int) ([]byte, error) {
	var q *QRCode

<<<<<<< HEAD
	q, err := New(content, level, margin)
=======
	q, err := New(content, level, nil)
>>>>>>> 812e0152

	if err != nil {
		return nil, err
	}

	return q.PNG(width, height)
}

// WriteFile encodes, then writes a QR Code to the given filename in PNG format.
//
// size is both the image width and height in pixels. If size is too small then
// a larger image is silently written. Negative values for size cause a variable
// sized image to be written: See the documentation for Image().
func WriteFile(content string, level RecoveryLevel, size int, filename string, margin int) error {
	var q *QRCode

<<<<<<< HEAD
	q, err := New(content, level, margin)
=======
	q, err := New(content, level, nil)
>>>>>>> 812e0152

	if err != nil {
		return err
	}

	return q.WriteFile(size, filename)
}

// WriteColorFile encodes, then writes a QR Code to the given filename in PNG format.
// With WriteColorFile you can also specify the colors you want to use.
//
// size is both the image width and height in pixels. If size is too small then
// a larger image is silently written. Negative values for size cause a variable
// sized image to be written: See the documentation for Image().
func WriteColorFile(content string, level RecoveryLevel, size int, background,
	foreground color.Color, filename string, margin int) error {

	var q *QRCode

<<<<<<< HEAD
	q, err := New(content, level, margin)
=======
	q, err := New(content, level, nil)
>>>>>>> 812e0152

	q.BackgroundColor = background
	q.ForegroundColor = foreground

	if err != nil {
		return err
	}

	return q.WriteFile(size, filename)
}

func EncodeWithLogo(level RecoveryLevel, str string, logo image.Image,
	width, height, margin int) (*bytes.Buffer, error) {
	var buf bytes.Buffer
	var colors color.Palette

	code, err := New(str, level, margin)
	if err != nil {
		return nil, err
	}

	logo = resize.Resize(40, 40, logo, resize.NearestNeighbor)
	for x := 0; x < logo.Bounds().Max.X; x++ {
		for y := 0; y < logo.Bounds().Max.Y; y++ {
			if contains(logo.At(x, y), colors) || len(colors) == 254 {
				continue
			}
			colors = append(colors, logo.At(x, y))
		}
	}
	img := code.Image(width, height, colors)
	overlayLogo(img, logo)

	err = png.Encode(&buf, img)
	if err != nil {
		return nil, err
	}

	return &buf, nil
}

func contains(item color.Color, input color.Palette) bool {
	for _, v := range input {
		r1, g1, b1, a1 := item.RGBA()
		r2, g2, b2, a2 := v.RGBA()
		if r1 == r2 && g1 == g2 && b1 == b2 && a1 == a2 {
			return true
		}
	}
	return false
}

func overlayLogo(dst, src image.Image) {
	offsetX := dst.Bounds().Max.X/2 - src.Bounds().Max.X/2
	offsetY := dst.Bounds().Max.Y/2 - src.Bounds().Max.Y/2

	for x := 0; x < src.Bounds().Max.X; x++ {
		for y := 0; y < src.Bounds().Max.Y; y++ {
			col := src.At(x, y)
			dst.(*image.Paletted).Set(x+offsetX, y+offsetY, col)
		}
	}
}

// A QRCode represents a valid encoded QRCode.
type QRCode struct {
	// Original content encoded.
	Content string

	// QR Code type.
	Level         RecoveryLevel
	VersionNumber int

	// User settable drawing options.
	ForegroundColor color.Color
	BackgroundColor color.Color

	encoder *dataEncoder
	version qrCodeVersion

	data   *bitset.Bitset
	symbol *symbol
	mask   int
}

// qrcode option.
type Option struct {
	// set white space size.
	QuitZoneSize int
	// set drawing options.
	ForegroundColor color.Color
	BackgroundColor color.Color
}

// New constructs a QRCode.
//
//	var q *qrcode.QRCode
//	q, err := qrcode.New("my content", qrcode.Medium)
//
// An error occurs if the content is too long.
<<<<<<< HEAD
func New(content string, level RecoveryLevel, margin int) (*QRCode, error) {
=======
func New(content string, level RecoveryLevel, option *Option) (*QRCode, error) {
>>>>>>> 812e0152
	encoders := []dataEncoderType{dataEncoderType1To9, dataEncoderType10To26,
		dataEncoderType27To40}

	var encoder *dataEncoder
	var encoded *bitset.Bitset
	var chosenVersion *qrCodeVersion
	var err error

	for _, t := range encoders {
		encoder = newDataEncoder(t)
		encoded, err = encoder.encode([]byte(content))

		if err != nil {
			continue
		}

		chosenVersion = chooseQRCodeVersion(level, encoder, encoded.Len())

		if chosenVersion != nil {
			break
		}
	}

	if err != nil {
		return nil, err
	} else if chosenVersion == nil {
		return nil, errors.New("content too long to encode")
	}

	q := &QRCode{
		Content: content,

		Level:         level,
		VersionNumber: chosenVersion.version,

		ForegroundColor: color.Black,
		BackgroundColor: color.White,

		encoder: encoder,
		data:    encoded,
		version: *chosenVersion,
	}
<<<<<<< HEAD

	q.encode(chosenVersion.numTerminatorBitsRequired(encoded.Len()), margin)
=======
	if option != nil {
		//set drawing option
		if option.BackgroundColor != nil {
			q.BackgroundColor = option.BackgroundColor
		}
		if option.ForegroundColor != nil {
			q.ForegroundColor = option.ForegroundColor
		}
		// set quitZoneSize
		q.version.setQuietZoneSize(option.QuitZoneSize)
	}
	q.encode(chosenVersion.numTerminatorBitsRequired(encoded.Len()))
>>>>>>> 812e0152

	return q, nil
}

func newWithForcedVersion(content string, version int, level RecoveryLevel, margin int) (*QRCode, error) {
	var encoder *dataEncoder

	switch {
	case version >= 1 && version <= 9:
		encoder = newDataEncoder(dataEncoderType1To9)
	case version >= 10 && version <= 26:
		encoder = newDataEncoder(dataEncoderType10To26)
	case version >= 27 && version <= 40:
		encoder = newDataEncoder(dataEncoderType27To40)
	default:
		log.Fatalf("Invalid version %d (expected 1-40 inclusive)", version)
	}

	var encoded *bitset.Bitset
	encoded, err := encoder.encode([]byte(content))

	if err != nil {
		return nil, err
	}

	chosenVersion := getQRCodeVersion(level, version)

	if chosenVersion == nil {
		return nil, errors.New("cannot find QR Code version")
	}

	q := &QRCode{
		Content: content,

		Level:         level,
		VersionNumber: chosenVersion.version,

		ForegroundColor: color.Black,
		BackgroundColor: color.White,

		encoder: encoder,
		data:    encoded,
		version: *chosenVersion,
	}

	q.encode(chosenVersion.numTerminatorBitsRequired(encoded.Len()), margin)

	return q, nil
}

// Bitmap returns the QR Code as a 2D array of 1-bit pixels.
//
// bitmap[y][x] is true if the pixel at (x, y) is set.
//
// The bitmap includes the required "quiet zone" around the QR Code to aid
// decoding.
func (q *QRCode) Bitmap() [][]bool {
	return q.symbol.bitmap()
}

// Image returns the QR Code as an image.Image.
//
// A positive size sets a fixed image width and height (e.g. 256 yields an
// 256x256px image).
//
// Depending on the amount of data encoded, fixed size images can have different
// amounts of padding (white space around the QR Code). As an alternative, a
// variable sized image can be generated instead:
//
// A negative size causes a variable sized image to be returned. The image
// returned is the minimum size required for the QR Code. Choose a larger
// negative number to increase the scale of the image. e.g. a size of -5 causes
// each module (QR Code "pixel") to be 5px in size.
func (q *QRCode) Image(width, height int, colors []color.Color) image.Image {
	// Minimum pixels (both width and height) required.
	realSize := q.symbol.size
	// Variable size support.
	if width < 0 {
		width = width * -1 * realSize
	}
	if height < 0 {
		height = height * -1 * realSize
	}

	// Actual pixels available to draw the symbol. Automatically increase the
	// image size if it's not large enough.
	if width < realSize {
		width = realSize
	}
	if height < realSize {
		height = realSize
	}

	// Size of each module drawn.
	pixelsPerModuleX := width / realSize
	pixelsPerModuleY := height / realSize

	// Center the symbol within the image.
<<<<<<< HEAD
	offsetX := (width - realSize*pixelsPerModuleX) / 2
	offsetY := (height - realSize*pixelsPerModuleY) / 2

	rect := image.Rectangle{Min: image.Point{0, 0}, Max: image.Point{width, height}}
=======
	// offset := (size - realSize*pixelsPerModule) / 2

	rect := image.Rectangle{Min: image.Point{0, 0}, Max: image.Point{pixelsPerModule * realSize, pixelsPerModule * realSize}}
>>>>>>> 812e0152

	// Saves a few bytes to have them in this order
	colors = append(colors, color.Black)
	colors = append(colors, color.White)
	p := color.Palette(colors)
	img := image.NewPaletted(rect, p)

	for i := 0; i < width; i++ {
		for j := 0; j < height; j++ {
			img.Set(i, j, q.BackgroundColor)
		}
	}

	bitmap := q.symbol.bitmap()
	for y, row := range bitmap {
		for x, v := range row {
			if v {
<<<<<<< HEAD
				startX := x*pixelsPerModuleX + offsetX
				startY := y*pixelsPerModuleY + offsetY
				for i := startX; i < startX+pixelsPerModuleX; i++ {
					for j := startY; j < startY+pixelsPerModuleY; j++ {
=======
				startX := x * pixelsPerModule
				startY := y * pixelsPerModule
				for i := startX; i < startX+pixelsPerModule; i++ {
					for j := startY; j < startY+pixelsPerModule; j++ {
>>>>>>> 812e0152
						img.Set(i, j, q.ForegroundColor)
					}
				}
			}
		}
	}

	if float64(size)/float64(img.Bounds().Dx()) > 1 {
		tmp := scale(img, size)
		return &tmp
	}

	return img
}

// PNG returns the QR Code as a PNG image.
//
// size is both the image width and height in pixels. If size is too small then
// a larger image is silently returned. Negative values for size cause a
// variable sized image to be returned: See the documentation for Image().
func (q *QRCode) PNG(width, height int) ([]byte, error) {
	var colors = []color.Color{color.White, color.Black}
	img := q.Image(width, height, colors)

	encoder := png.Encoder{CompressionLevel: png.BestCompression}

	var b bytes.Buffer
	err := encoder.Encode(&b, img)

	if err != nil {
		return nil, err
	}

	return b.Bytes(), nil
}

// Write writes the QR Code as a PNG image to io.Writer.
//
// size is both the image width and height in pixels. If size is too small then
// a larger image is silently written. Negative values for size cause a
// variable sized image to be written: See the documentation for Image().
func (q *QRCode) Write(size int, out io.Writer) error {
	var png []byte

	png, err := q.PNG(size, size)

	if err != nil {
		return err
	}
	_, err = out.Write(png)
	return err
}

// WriteFile writes the QR Code as a PNG image to the specified file.
//
// size is both the image width and height in pixels. If size is too small then
// a larger image is silently written. Negative values for size cause a
// variable sized image to be written: See the documentation for Image().
func (q *QRCode) WriteFile(size int, filename string) error {
	var png []byte

	png, err := q.PNG(size, size)

	if err != nil {
		return err
	}

	return ioutil.WriteFile(filename, png, os.FileMode(0644))
}

// encode completes the steps required to encode the QR Code. These include
// adding the terminator bits and padding, splitting the data into blocks and
// applying the error correction, and selecting the best data mask.
func (q *QRCode) encode(numTerminatorBits int, margin int) {
	q.addTerminatorBits(numTerminatorBits)
	q.addPadding()

	encoded := q.encodeBlocks()

	const numMasks int = 8
	penalty := 0

	for mask := 0; mask < numMasks; mask++ {
		var s *symbol
		var err error

		s, err = buildRegularSymbol(q.version, mask, encoded, margin)

		if err != nil {
			log.Panic(err.Error())
		}

		numEmptyModules := s.numEmptyModules()
		if numEmptyModules != 0 {
			log.Panicf("bug: numEmptyModules is %d (expected 0) (version=%d)",
				numEmptyModules, q.VersionNumber)
		}

		p := s.penaltyScore()

		//log.Printf("mask=%d p=%3d p1=%3d p2=%3d p3=%3d p4=%d\n", mask, p, s.penalty1(), s.penalty2(), s.penalty3(), s.penalty4())

		if q.symbol == nil || p < penalty {
			q.symbol = s
			q.mask = mask
			penalty = p
		}
	}
}

// addTerminatorBits adds final terminator bits to the encoded data.
//
// The number of terminator bits required is determined when the QR Code version
// is chosen (which itself depends on the length of the data encoded). The
// terminator bits are thus added after the QR Code version
// is chosen, rather than at the data encoding stage.
func (q *QRCode) addTerminatorBits(numTerminatorBits int) {
	q.data.AppendNumBools(numTerminatorBits, false)
}

// encodeBlocks takes the completed (terminated & padded) encoded data, splits
// the data into blocks (as specified by the QR Code version), applies error
// correction to each block, then interleaves the blocks together.
//
// The QR Code's final data sequence is returned.
func (q *QRCode) encodeBlocks() *bitset.Bitset {
	// Split into blocks.
	type dataBlock struct {
		data          *bitset.Bitset
		ecStartOffset int
	}

	block := make([]dataBlock, q.version.numBlocks())

	start := 0
	end := 0
	blockID := 0

	for _, b := range q.version.block {
		for j := 0; j < b.numBlocks; j++ {
			start = end
			end = start + b.numDataCodewords*8

			// Apply error correction to each block.
			numErrorCodewords := b.numCodewords - b.numDataCodewords
			block[blockID].data = reedsolomon.Encode(q.data.Substr(start, end), numErrorCodewords)
			block[blockID].ecStartOffset = end - start

			blockID++
		}
	}

	// Interleave the blocks.

	result := bitset.New()

	// Combine data blocks.
	working := true
	for i := 0; working; i += 8 {
		working = false

		for j, b := range block {
			if i >= block[j].ecStartOffset {
				continue
			}

			result.Append(b.data.Substr(i, i+8))

			working = true
		}
	}

	// Combine error correction blocks.
	working = true
	for i := 0; working; i += 8 {
		working = false

		for j, b := range block {
			offset := i + block[j].ecStartOffset
			if offset >= block[j].data.Len() {
				continue
			}

			result.Append(b.data.Substr(offset, offset+8))

			working = true
		}
	}

	// Append remainder bits.
	result.AppendNumBools(q.version.numRemainderBits, false)

	return result
}

// max returns the maximum of a and b.
func max(a int, b int) int {
	if a > b {
		return a
	}

	return b
}

// addPadding pads the encoded data upto the full length required.
func (q *QRCode) addPadding() {
	numDataBits := q.version.numDataBits()

	if q.data.Len() == numDataBits {
		return
	}

	// Pad to the nearest codeword boundary.
	q.data.AppendNumBools(q.version.numBitsToPadToCodeword(q.data.Len()), false)

	// Pad codewords 0b11101100 and 0b00010001.
	padding := [2]*bitset.Bitset{
		bitset.New(true, true, true, false, true, true, false, false),
		bitset.New(false, false, false, true, false, false, false, true),
	}

	// Insert pad codewords alternately.
	i := 0
	for numDataBits-q.data.Len() >= 8 {
		q.data.Append(padding[i])

		i = 1 - i // Alternate between 0 and 1.
	}

	if q.data.Len() != numDataBits {
		log.Panicf("BUG: got len %d, expected %d", q.data.Len(), numDataBits)
	}
}

// ToString produces a multi-line string that forms a QR-code image.
func (q *QRCode) ToString(inverseColor bool) string {
	bits := q.Bitmap()
	var buf bytes.Buffer
	for y := range bits {
		for x := range bits[y] {
			if bits[y][x] != inverseColor {
				buf.WriteString("  ")
			} else {
				buf.WriteString("██")
			}
		}
		buf.WriteString("\n")
	}
	return buf.String()
}

//getPointType return point type.
func (q *QRCode) getPointType(x, y int) int {
	qrSize := q.version.symbolSize()
	// finderPatternPoint
	if 0 <= x-q.symbol.quietZoneSize && x-q.symbol.quietZoneSize <= finderPatternSize && 0 <= y-q.symbol.quietZoneSize && y-q.symbol.quietZoneSize <= finderPatternSize { // top left
		return finderPatternPoint
	}
	if qrSize-finderPatternSize <= x-q.symbol.quietZoneSize && x-q.symbol.quietZoneSize <= qrSize && 0 <= y-q.symbol.quietZoneSize && y-q.symbol.quietZoneSize <= finderPatternSize { // top right
		return finderPatternPoint
	}
	if 0 <= x-q.symbol.quietZoneSize && x-q.symbol.quietZoneSize <= finderPatternSize && qrSize-finderPatternSize <= y-q.symbol.quietZoneSize && y-q.symbol.quietZoneSize <= qrSize { // bottom left
		return finderPatternPoint
	}
	// alignmentPatternsPoint
	alignmentPatternSize := len(alignmentPattern)
	for _, x0 := range alignmentPatternCenter[q.version.version] {
	TMP:
		for _, y0 := range alignmentPatternCenter[q.version.version] {
			// m.symbol.set2dPattern(x-2, y-2, alignmentPattern)
			if x0-2 <= x-q.symbol.quietZoneSize && x-q.symbol.quietZoneSize < x0-2+alignmentPatternSize && y0-2 <= y-q.symbol.quietZoneSize && y-q.symbol.quietZoneSize < y0-2+alignmentPatternSize {
				// there is alignment patterns.
				for j, row := range alignmentPattern {
					for i, value := range row {
						if value != q.symbol.get(x0-2+i+q.symbol.quietZoneSize, y0-2+j+q.symbol.quietZoneSize) {
							continue TMP
						}
					}
				}
				return alignmentPatternsPoint
			}
		}
	}
	// timingPatternsPoint
	if (finderPatternSize+1 <= x && x <= q.symbol.size-finderPatternSize && y == finderPatternSize-1) || (x == finderPatternSize-1 && finderPatternSize+1 <= y && y <= q.symbol.size-finderPatternSize) {
		return timingPatternsPoint
	}
	return 0
}<|MERGE_RESOLUTION|>--- conflicted
+++ resolved
@@ -81,11 +81,7 @@
 func Encode(content string, level RecoveryLevel, width, height, margin int) ([]byte, error) {
 	var q *QRCode
 
-<<<<<<< HEAD
-	q, err := New(content, level, margin)
-=======
-	q, err := New(content, level, nil)
->>>>>>> 812e0152
+	q, err := New(content, level, margin, nil)
 
 	if err != nil {
 		return nil, err
@@ -102,11 +98,7 @@
 func WriteFile(content string, level RecoveryLevel, size int, filename string, margin int) error {
 	var q *QRCode
 
-<<<<<<< HEAD
-	q, err := New(content, level, margin)
-=======
-	q, err := New(content, level, nil)
->>>>>>> 812e0152
+	q, err := New(content, level, margin, nil)
 
 	if err != nil {
 		return err
@@ -126,11 +118,7 @@
 
 	var q *QRCode
 
-<<<<<<< HEAD
-	q, err := New(content, level, margin)
-=======
-	q, err := New(content, level, nil)
->>>>>>> 812e0152
+	q, err := New(content, level, margin, nil)
 
 	q.BackgroundColor = background
 	q.ForegroundColor = foreground
@@ -231,11 +219,7 @@
 //	q, err := qrcode.New("my content", qrcode.Medium)
 //
 // An error occurs if the content is too long.
-<<<<<<< HEAD
-func New(content string, level RecoveryLevel, margin int) (*QRCode, error) {
-=======
-func New(content string, level RecoveryLevel, option *Option) (*QRCode, error) {
->>>>>>> 812e0152
+func New(content string, level RecoveryLevel, margin int, option *Option) (*QRCode, error) {
 	encoders := []dataEncoderType{dataEncoderType1To9, dataEncoderType10To26,
 		dataEncoderType27To40}
 
@@ -278,10 +262,6 @@
 		data:    encoded,
 		version: *chosenVersion,
 	}
-<<<<<<< HEAD
-
-	q.encode(chosenVersion.numTerminatorBitsRequired(encoded.Len()), margin)
-=======
 	if option != nil {
 		//set drawing option
 		if option.BackgroundColor != nil {
@@ -293,8 +273,7 @@
 		// set quitZoneSize
 		q.version.setQuietZoneSize(option.QuitZoneSize)
 	}
-	q.encode(chosenVersion.numTerminatorBitsRequired(encoded.Len()))
->>>>>>> 812e0152
+	q.encode(chosenVersion.numTerminatorBitsRequired(encoded.Len()), margin)
 
 	return q, nil
 }
@@ -371,6 +350,7 @@
 func (q *QRCode) Image(width, height int, colors []color.Color) image.Image {
 	// Minimum pixels (both width and height) required.
 	realSize := q.symbol.size
+
 	// Variable size support.
 	if width < 0 {
 		width = width * -1 * realSize
@@ -393,21 +373,13 @@
 	pixelsPerModuleY := height / realSize
 
 	// Center the symbol within the image.
-<<<<<<< HEAD
 	offsetX := (width - realSize*pixelsPerModuleX) / 2
 	offsetY := (height - realSize*pixelsPerModuleY) / 2
 
 	rect := image.Rectangle{Min: image.Point{0, 0}, Max: image.Point{width, height}}
-=======
-	// offset := (size - realSize*pixelsPerModule) / 2
-
-	rect := image.Rectangle{Min: image.Point{0, 0}, Max: image.Point{pixelsPerModule * realSize, pixelsPerModule * realSize}}
->>>>>>> 812e0152
 
 	// Saves a few bytes to have them in this order
-	colors = append(colors, color.Black)
-	colors = append(colors, color.White)
-	p := color.Palette(colors)
+	p := color.Palette([]color.Color{q.BackgroundColor, q.ForegroundColor})
 	img := image.NewPaletted(rect, p)
 
 	for i := 0; i < width; i++ {
@@ -420,17 +392,10 @@
 	for y, row := range bitmap {
 		for x, v := range row {
 			if v {
-<<<<<<< HEAD
 				startX := x*pixelsPerModuleX + offsetX
 				startY := y*pixelsPerModuleY + offsetY
 				for i := startX; i < startX+pixelsPerModuleX; i++ {
 					for j := startY; j < startY+pixelsPerModuleY; j++ {
-=======
-				startX := x * pixelsPerModule
-				startY := y * pixelsPerModule
-				for i := startX; i < startX+pixelsPerModule; i++ {
-					for j := startY; j < startY+pixelsPerModule; j++ {
->>>>>>> 812e0152
 						img.Set(i, j, q.ForegroundColor)
 					}
 				}
@@ -452,7 +417,7 @@
 // a larger image is silently returned. Negative values for size cause a
 // variable sized image to be returned: See the documentation for Image().
 func (q *QRCode) PNG(width, height int) ([]byte, error) {
-	var colors = []color.Color{color.White, color.Black}
+	var colors = []color.Color{q.BackgroundColor, q.ForegroundColor}
 	img := q.Image(width, height, colors)
 
 	encoder := png.Encoder{CompressionLevel: png.BestCompression}
